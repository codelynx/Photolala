// !$*UTF8*$!
{
	archiveVersion = 1;
	classes = {
	};
	objectVersion = 77;
	objects = {

/* Begin PBXContainerItemProxy section */
		CC72EFE22DF6C68F00E1C25A /* PBXContainerItemProxy */ = {
			isa = PBXContainerItemProxy;
			containerPortal = CC72EFC72DF6C4D600E1C25A /* Project object */;
			proxyType = 1;
			remoteGlobalIDString = CC72EFD02DF6C68D00E1C25A;
			remoteInfo = photolala;
		};
		CC72EFEC2DF6C68F00E1C25A /* PBXContainerItemProxy */ = {
			isa = PBXContainerItemProxy;
			containerPortal = CC72EFC72DF6C4D600E1C25A /* Project object */;
			proxyType = 1;
			remoteGlobalIDString = CC72EFD02DF6C68D00E1C25A;
			remoteInfo = photolala;
		};
/* End PBXContainerItemProxy section */

/* Begin PBXFileReference section */
		CC72EFD12DF6C68D00E1C25A /* photolala.app */ = {isa = PBXFileReference; explicitFileType = wrapper.application; includeInIndex = 0; path = photolala.app; sourceTree = BUILT_PRODUCTS_DIR; };
		CC72EFE12DF6C68F00E1C25A /* photolalaTests.xctest */ = {isa = PBXFileReference; explicitFileType = wrapper.cfbundle; includeInIndex = 0; path = photolalaTests.xctest; sourceTree = BUILT_PRODUCTS_DIR; };
		CC72EFEB2DF6C68F00E1C25A /* photolalaUITests.xctest */ = {isa = PBXFileReference; explicitFileType = wrapper.cfbundle; includeInIndex = 0; path = photolalaUITests.xctest; sourceTree = BUILT_PRODUCTS_DIR; };
/* End PBXFileReference section */

/* Begin PBXFileSystemSynchronizedRootGroup section */
		CC4542872DFEEDAB005EB0D6 /* Artworks */ = {
			isa = PBXFileSystemSynchronizedRootGroup;
			path = Artworks;
			sourceTree = "<group>";
		};
		CC72EFD32DF6C68D00E1C25A /* photolala */ = {
			isa = PBXFileSystemSynchronizedRootGroup;
			explicitFolders = (
				Help,
			);
			path = photolala;
			sourceTree = "<group>";
		};
		CC72EFE42DF6C68F00E1C25A /* photolalaTests */ = {
			isa = PBXFileSystemSynchronizedRootGroup;
			path = photolalaTests;
			sourceTree = "<group>";
		};
		CC72EFEE2DF6C68F00E1C25A /* photolalaUITests */ = {
			isa = PBXFileSystemSynchronizedRootGroup;
			path = photolalaUITests;
			sourceTree = "<group>";
		};
/* End PBXFileSystemSynchronizedRootGroup section */

/* Begin PBXFrameworksBuildPhase section */
		CC72EFCE2DF6C68D00E1C25A /* Frameworks */ = {
			isa = PBXFrameworksBuildPhase;
			buildActionMask = 2147483647;
			files = (
			);
			runOnlyForDeploymentPostprocessing = 0;
		};
		CC72EFDE2DF6C68F00E1C25A /* Frameworks */ = {
			isa = PBXFrameworksBuildPhase;
			buildActionMask = 2147483647;
			files = (
			);
			runOnlyForDeploymentPostprocessing = 0;
		};
		CC72EFE82DF6C68F00E1C25A /* Frameworks */ = {
			isa = PBXFrameworksBuildPhase;
			buildActionMask = 2147483647;
			files = (
			);
			runOnlyForDeploymentPostprocessing = 0;
		};
/* End PBXFrameworksBuildPhase section */

/* Begin PBXGroup section */
		CC72EFC62DF6C4D600E1C25A = {
			isa = PBXGroup;
			children = (
<<<<<<< HEAD
=======
				CC4542872DFEEDAB005EB0D6 /* Artworks */,
>>>>>>> cf0411f2
				CC72EFD32DF6C68D00E1C25A /* photolala */,
				CC72EFE42DF6C68F00E1C25A /* photolalaTests */,
				CC72EFEE2DF6C68F00E1C25A /* photolalaUITests */,
				CC72EFD22DF6C68D00E1C25A /* Products */,
			);
			sourceTree = "<group>";
		};
		CC72EFD22DF6C68D00E1C25A /* Products */ = {
			isa = PBXGroup;
			children = (
				CC72EFD12DF6C68D00E1C25A /* photolala.app */,
				CC72EFE12DF6C68F00E1C25A /* photolalaTests.xctest */,
				CC72EFEB2DF6C68F00E1C25A /* photolalaUITests.xctest */,
			);
			name = Products;
			sourceTree = "<group>";
		};
/* End PBXGroup section */

/* Begin PBXNativeTarget section */
		CC72EFD02DF6C68D00E1C25A /* photolala */ = {
			isa = PBXNativeTarget;
			buildConfigurationList = CC72EFF32DF6C68F00E1C25A /* Build configuration list for PBXNativeTarget "photolala" */;
			buildPhases = (
				CC72EFCD2DF6C68D00E1C25A /* Sources */,
				CC72EFCE2DF6C68D00E1C25A /* Frameworks */,
				CC72EFCF2DF6C68D00E1C25A /* Resources */,
			);
			buildRules = (
			);
			dependencies = (
			);
			fileSystemSynchronizedGroups = (
				CC72EFD32DF6C68D00E1C25A /* photolala */,
			);
			name = photolala;
			packageProductDependencies = (
			);
			productName = photolala;
			productReference = CC72EFD12DF6C68D00E1C25A /* photolala.app */;
			productType = "com.apple.product-type.application";
		};
		CC72EFE02DF6C68F00E1C25A /* photolalaTests */ = {
			isa = PBXNativeTarget;
			buildConfigurationList = CC72EFF62DF6C68F00E1C25A /* Build configuration list for PBXNativeTarget "photolalaTests" */;
			buildPhases = (
				CC72EFDD2DF6C68F00E1C25A /* Sources */,
				CC72EFDE2DF6C68F00E1C25A /* Frameworks */,
				CC72EFDF2DF6C68F00E1C25A /* Resources */,
			);
			buildRules = (
			);
			dependencies = (
				CC72EFE32DF6C68F00E1C25A /* PBXTargetDependency */,
			);
			fileSystemSynchronizedGroups = (
				CC72EFE42DF6C68F00E1C25A /* photolalaTests */,
			);
			name = photolalaTests;
			packageProductDependencies = (
			);
			productName = photolalaTests;
			productReference = CC72EFE12DF6C68F00E1C25A /* photolalaTests.xctest */;
			productType = "com.apple.product-type.bundle.unit-test";
		};
		CC72EFEA2DF6C68F00E1C25A /* photolalaUITests */ = {
			isa = PBXNativeTarget;
			buildConfigurationList = CC72EFF92DF6C68F00E1C25A /* Build configuration list for PBXNativeTarget "photolalaUITests" */;
			buildPhases = (
				CC72EFE72DF6C68F00E1C25A /* Sources */,
				CC72EFE82DF6C68F00E1C25A /* Frameworks */,
				CC72EFE92DF6C68F00E1C25A /* Resources */,
			);
			buildRules = (
			);
			dependencies = (
				CC72EFED2DF6C68F00E1C25A /* PBXTargetDependency */,
			);
			fileSystemSynchronizedGroups = (
				CC72EFEE2DF6C68F00E1C25A /* photolalaUITests */,
			);
			name = photolalaUITests;
			packageProductDependencies = (
			);
			productName = photolalaUITests;
			productReference = CC72EFEB2DF6C68F00E1C25A /* photolalaUITests.xctest */;
			productType = "com.apple.product-type.bundle.ui-testing";
		};
/* End PBXNativeTarget section */

/* Begin PBXProject section */
		CC72EFC72DF6C4D600E1C25A /* Project object */ = {
			isa = PBXProject;
			attributes = {
				BuildIndependentTargetsInParallel = 1;
				LastSwiftUpdateCheck = 1640;
				LastUpgradeCheck = 1640;
				TargetAttributes = {
					CC72EFD02DF6C68D00E1C25A = {
						CreatedOnToolsVersion = 16.4;
					};
					CC72EFE02DF6C68F00E1C25A = {
						CreatedOnToolsVersion = 16.4;
						TestTargetID = CC72EFD02DF6C68D00E1C25A;
					};
					CC72EFEA2DF6C68F00E1C25A = {
						CreatedOnToolsVersion = 16.4;
						TestTargetID = CC72EFD02DF6C68D00E1C25A;
					};
				};
			};
			buildConfigurationList = CC72EFCA2DF6C4D600E1C25A /* Build configuration list for PBXProject "Photolala" */;
			developmentRegion = en;
			hasScannedForEncodings = 0;
			knownRegions = (
				en,
				Base,
			);
			mainGroup = CC72EFC62DF6C4D600E1C25A;
			minimizedProjectReferenceProxies = 1;
			preferredProjectObjectVersion = 77;
			productRefGroup = CC72EFD22DF6C68D00E1C25A /* Products */;
			projectDirPath = "";
			projectRoot = "";
			targets = (
				CC72EFD02DF6C68D00E1C25A /* photolala */,
				CC72EFE02DF6C68F00E1C25A /* photolalaTests */,
				CC72EFEA2DF6C68F00E1C25A /* photolalaUITests */,
			);
		};
/* End PBXProject section */

/* Begin PBXResourcesBuildPhase section */
		CC72EFCF2DF6C68D00E1C25A /* Resources */ = {
			isa = PBXResourcesBuildPhase;
			buildActionMask = 2147483647;
			files = (
			);
			runOnlyForDeploymentPostprocessing = 0;
		};
		CC72EFDF2DF6C68F00E1C25A /* Resources */ = {
			isa = PBXResourcesBuildPhase;
			buildActionMask = 2147483647;
			files = (
			);
			runOnlyForDeploymentPostprocessing = 0;
		};
		CC72EFE92DF6C68F00E1C25A /* Resources */ = {
			isa = PBXResourcesBuildPhase;
			buildActionMask = 2147483647;
			files = (
			);
			runOnlyForDeploymentPostprocessing = 0;
		};
/* End PBXResourcesBuildPhase section */

/* Begin PBXSourcesBuildPhase section */
		CC72EFCD2DF6C68D00E1C25A /* Sources */ = {
			isa = PBXSourcesBuildPhase;
			buildActionMask = 2147483647;
			files = (
			);
			runOnlyForDeploymentPostprocessing = 0;
		};
		CC72EFDD2DF6C68F00E1C25A /* Sources */ = {
			isa = PBXSourcesBuildPhase;
			buildActionMask = 2147483647;
			files = (
			);
			runOnlyForDeploymentPostprocessing = 0;
		};
		CC72EFE72DF6C68F00E1C25A /* Sources */ = {
			isa = PBXSourcesBuildPhase;
			buildActionMask = 2147483647;
			files = (
			);
			runOnlyForDeploymentPostprocessing = 0;
		};
/* End PBXSourcesBuildPhase section */

/* Begin PBXTargetDependency section */
		CC72EFE32DF6C68F00E1C25A /* PBXTargetDependency */ = {
			isa = PBXTargetDependency;
			target = CC72EFD02DF6C68D00E1C25A /* photolala */;
			targetProxy = CC72EFE22DF6C68F00E1C25A /* PBXContainerItemProxy */;
		};
		CC72EFED2DF6C68F00E1C25A /* PBXTargetDependency */ = {
			isa = PBXTargetDependency;
			target = CC72EFD02DF6C68D00E1C25A /* photolala */;
			targetProxy = CC72EFEC2DF6C68F00E1C25A /* PBXContainerItemProxy */;
		};
/* End PBXTargetDependency section */

/* Begin XCBuildConfiguration section */
		CC72EFCB2DF6C4D600E1C25A /* Debug */ = {
			isa = XCBuildConfiguration;
			buildSettings = {
				DEVELOPMENT_TEAM = 2P97EM4L4N;
			};
			name = Debug;
		};
		CC72EFCC2DF6C4D600E1C25A /* Release */ = {
			isa = XCBuildConfiguration;
			buildSettings = {
				DEVELOPMENT_TEAM = 2P97EM4L4N;
			};
			name = Release;
		};
		CC72EFF42DF6C68F00E1C25A /* Debug */ = {
			isa = XCBuildConfiguration;
			buildSettings = {
				ALWAYS_SEARCH_USER_PATHS = NO;
				ASSETCATALOG_COMPILER_APPICON_NAME = AppIcon;
				ASSETCATALOG_COMPILER_GENERATE_SWIFT_ASSET_SYMBOL_EXTENSIONS = YES;
				ASSETCATALOG_COMPILER_GLOBAL_ACCENT_COLOR_NAME = AccentColor;
				ASSETCATALOG_COMPILER_INCLUDE_ALL_APPICON_ASSETS = YES;
				CLANG_ANALYZER_NONNULL = YES;
				CLANG_ANALYZER_NUMBER_OBJECT_CONVERSION = YES_AGGRESSIVE;
				CLANG_CXX_LANGUAGE_STANDARD = "gnu++20";
				CLANG_ENABLE_MODULES = YES;
				CLANG_ENABLE_OBJC_ARC = YES;
				CLANG_ENABLE_OBJC_WEAK = YES;
				CLANG_WARN_BLOCK_CAPTURE_AUTORELEASING = YES;
				CLANG_WARN_BOOL_CONVERSION = YES;
				CLANG_WARN_COMMA = YES;
				CLANG_WARN_CONSTANT_CONVERSION = YES;
				CLANG_WARN_DEPRECATED_OBJC_IMPLEMENTATIONS = YES;
				CLANG_WARN_DIRECT_OBJC_ISA_USAGE = YES_ERROR;
				CLANG_WARN_DOCUMENTATION_COMMENTS = YES;
				CLANG_WARN_EMPTY_BODY = YES;
				CLANG_WARN_ENUM_CONVERSION = YES;
				CLANG_WARN_INFINITE_RECURSION = YES;
				CLANG_WARN_INT_CONVERSION = YES;
				CLANG_WARN_NON_LITERAL_NULL_CONVERSION = YES;
				CLANG_WARN_OBJC_IMPLICIT_RETAIN_SELF = YES;
				CLANG_WARN_OBJC_LITERAL_CONVERSION = YES;
				CLANG_WARN_OBJC_ROOT_CLASS = YES_ERROR;
				CLANG_WARN_QUOTED_INCLUDE_IN_FRAMEWORK_HEADER = YES;
				CLANG_WARN_RANGE_LOOP_ANALYSIS = YES;
				CLANG_WARN_STRICT_PROTOTYPES = YES;
				CLANG_WARN_SUSPICIOUS_MOVE = YES;
				CLANG_WARN_UNGUARDED_AVAILABILITY = YES_AGGRESSIVE;
				CLANG_WARN_UNREACHABLE_CODE = YES;
				CLANG_WARN__DUPLICATE_METHOD_MATCH = YES;
				CODE_SIGN_ENTITLEMENTS = photolala/photolala.entitlements;
				CODE_SIGN_STYLE = Automatic;
				COPY_PHASE_STRIP = NO;
				CURRENT_PROJECT_VERSION = 1;
				DEBUG_INFORMATION_FORMAT = dwarf;
				DEVELOPMENT_TEAM = 2P97EM4L4N;
				ENABLE_HARDENED_RUNTIME = YES;
				ENABLE_PREVIEWS = YES;
				ENABLE_STRICT_OBJC_MSGSEND = YES;
				ENABLE_TESTABILITY = YES;
				ENABLE_USER_SCRIPT_SANDBOXING = YES;
				GCC_C_LANGUAGE_STANDARD = gnu17;
				GCC_DYNAMIC_NO_PIC = NO;
				GCC_NO_COMMON_BLOCKS = YES;
				GCC_OPTIMIZATION_LEVEL = 0;
				GCC_PREPROCESSOR_DEFINITIONS = (
					"DEBUG=1",
					"$(inherited)",
				);
				GCC_WARN_64_TO_32_BIT_CONVERSION = YES;
				GCC_WARN_ABOUT_RETURN_TYPE = YES_ERROR;
				GCC_WARN_UNDECLARED_SELECTOR = YES;
				GCC_WARN_UNINITIALIZED_AUTOS = YES_AGGRESSIVE;
				GCC_WARN_UNUSED_FUNCTION = YES;
				GCC_WARN_UNUSED_VARIABLE = YES;
				GENERATE_INFOPLIST_FILE = YES;
				INFOPLIST_KEY_CFBundleDisplayName = "🌻Photolala";
				INFOPLIST_KEY_LSApplicationCategoryType = NSApplicationSupportsRestorableState;
				"INFOPLIST_KEY_UIApplicationSceneManifest_Generation[sdk=iphoneos*]" = YES;
				"INFOPLIST_KEY_UIApplicationSceneManifest_Generation[sdk=iphonesimulator*]" = YES;
				"INFOPLIST_KEY_UIApplicationSupportsIndirectInputEvents[sdk=iphoneos*]" = YES;
				"INFOPLIST_KEY_UIApplicationSupportsIndirectInputEvents[sdk=iphonesimulator*]" = YES;
				"INFOPLIST_KEY_UILaunchScreen_Generation[sdk=iphoneos*]" = YES;
				"INFOPLIST_KEY_UILaunchScreen_Generation[sdk=iphonesimulator*]" = YES;
				"INFOPLIST_KEY_UIStatusBarStyle[sdk=iphoneos*]" = UIStatusBarStyleDefault;
				"INFOPLIST_KEY_UIStatusBarStyle[sdk=iphonesimulator*]" = UIStatusBarStyleDefault;
				INFOPLIST_KEY_UISupportedInterfaceOrientations_iPad = "UIInterfaceOrientationPortrait UIInterfaceOrientationPortraitUpsideDown UIInterfaceOrientationLandscapeLeft UIInterfaceOrientationLandscapeRight";
				INFOPLIST_KEY_UISupportedInterfaceOrientations_iPhone = "UIInterfaceOrientationPortrait UIInterfaceOrientationLandscapeLeft UIInterfaceOrientationLandscapeRight";
				IPHONEOS_DEPLOYMENT_TARGET = 18.5;
				LD_RUNPATH_SEARCH_PATHS = "@executable_path/Frameworks";
				"LD_RUNPATH_SEARCH_PATHS[sdk=macosx*]" = "@executable_path/../Frameworks";
				LOCALIZATION_PREFERS_STRING_CATALOGS = YES;
				MACOSX_DEPLOYMENT_TARGET = 14.0;
				MARKETING_VERSION = 1.0;
				MTL_ENABLE_DEBUG_INFO = INCLUDE_SOURCE;
				MTL_FAST_MATH = YES;
				ONLY_ACTIVE_ARCH = YES;
				PRODUCT_BUNDLE_IDENTIFIER = com.electricwoods.photolala;
				PRODUCT_NAME = "$(TARGET_NAME)";
				REGISTER_APP_GROUPS = YES;
				SDKROOT = auto;
				SUPPORTED_PLATFORMS = "iphoneos iphonesimulator macosx";
				SUPPORTS_MACCATALYST = NO;
				SWIFT_ACTIVE_COMPILATION_CONDITIONS = "DEBUG $(inherited)";
				SWIFT_EMIT_LOC_STRINGS = YES;
				SWIFT_OPTIMIZATION_LEVEL = "-Onone";
				SWIFT_VERSION = 5.0;
				TARGETED_DEVICE_FAMILY = "1,2";
				XROS_DEPLOYMENT_TARGET = 2.5;
			};
			name = Debug;
		};
		CC72EFF52DF6C68F00E1C25A /* Release */ = {
			isa = XCBuildConfiguration;
			buildSettings = {
				ALWAYS_SEARCH_USER_PATHS = NO;
				ASSETCATALOG_COMPILER_APPICON_NAME = AppIcon;
				ASSETCATALOG_COMPILER_GENERATE_SWIFT_ASSET_SYMBOL_EXTENSIONS = YES;
				ASSETCATALOG_COMPILER_GLOBAL_ACCENT_COLOR_NAME = AccentColor;
				ASSETCATALOG_COMPILER_INCLUDE_ALL_APPICON_ASSETS = YES;
				CLANG_ANALYZER_NONNULL = YES;
				CLANG_ANALYZER_NUMBER_OBJECT_CONVERSION = YES_AGGRESSIVE;
				CLANG_CXX_LANGUAGE_STANDARD = "gnu++20";
				CLANG_ENABLE_MODULES = YES;
				CLANG_ENABLE_OBJC_ARC = YES;
				CLANG_ENABLE_OBJC_WEAK = YES;
				CLANG_WARN_BLOCK_CAPTURE_AUTORELEASING = YES;
				CLANG_WARN_BOOL_CONVERSION = YES;
				CLANG_WARN_COMMA = YES;
				CLANG_WARN_CONSTANT_CONVERSION = YES;
				CLANG_WARN_DEPRECATED_OBJC_IMPLEMENTATIONS = YES;
				CLANG_WARN_DIRECT_OBJC_ISA_USAGE = YES_ERROR;
				CLANG_WARN_DOCUMENTATION_COMMENTS = YES;
				CLANG_WARN_EMPTY_BODY = YES;
				CLANG_WARN_ENUM_CONVERSION = YES;
				CLANG_WARN_INFINITE_RECURSION = YES;
				CLANG_WARN_INT_CONVERSION = YES;
				CLANG_WARN_NON_LITERAL_NULL_CONVERSION = YES;
				CLANG_WARN_OBJC_IMPLICIT_RETAIN_SELF = YES;
				CLANG_WARN_OBJC_LITERAL_CONVERSION = YES;
				CLANG_WARN_OBJC_ROOT_CLASS = YES_ERROR;
				CLANG_WARN_QUOTED_INCLUDE_IN_FRAMEWORK_HEADER = YES;
				CLANG_WARN_RANGE_LOOP_ANALYSIS = YES;
				CLANG_WARN_STRICT_PROTOTYPES = YES;
				CLANG_WARN_SUSPICIOUS_MOVE = YES;
				CLANG_WARN_UNGUARDED_AVAILABILITY = YES_AGGRESSIVE;
				CLANG_WARN_UNREACHABLE_CODE = YES;
				CLANG_WARN__DUPLICATE_METHOD_MATCH = YES;
				CODE_SIGN_ENTITLEMENTS = photolala/photolala.entitlements;
				CODE_SIGN_STYLE = Automatic;
				COPY_PHASE_STRIP = NO;
				CURRENT_PROJECT_VERSION = 1;
				DEBUG_INFORMATION_FORMAT = "dwarf-with-dsym";
				DEVELOPMENT_TEAM = 2P97EM4L4N;
				ENABLE_HARDENED_RUNTIME = YES;
				ENABLE_NS_ASSERTIONS = NO;
				ENABLE_PREVIEWS = YES;
				ENABLE_STRICT_OBJC_MSGSEND = YES;
				ENABLE_USER_SCRIPT_SANDBOXING = YES;
				GCC_C_LANGUAGE_STANDARD = gnu17;
				GCC_NO_COMMON_BLOCKS = YES;
				GCC_WARN_64_TO_32_BIT_CONVERSION = YES;
				GCC_WARN_ABOUT_RETURN_TYPE = YES_ERROR;
				GCC_WARN_UNDECLARED_SELECTOR = YES;
				GCC_WARN_UNINITIALIZED_AUTOS = YES_AGGRESSIVE;
				GCC_WARN_UNUSED_FUNCTION = YES;
				GCC_WARN_UNUSED_VARIABLE = YES;
				GENERATE_INFOPLIST_FILE = YES;
				INFOPLIST_KEY_CFBundleDisplayName = "🌻Photolala";
				INFOPLIST_KEY_LSApplicationCategoryType = NSApplicationSupportsRestorableState;
				"INFOPLIST_KEY_UIApplicationSceneManifest_Generation[sdk=iphoneos*]" = YES;
				"INFOPLIST_KEY_UIApplicationSceneManifest_Generation[sdk=iphonesimulator*]" = YES;
				"INFOPLIST_KEY_UIApplicationSupportsIndirectInputEvents[sdk=iphoneos*]" = YES;
				"INFOPLIST_KEY_UIApplicationSupportsIndirectInputEvents[sdk=iphonesimulator*]" = YES;
				"INFOPLIST_KEY_UILaunchScreen_Generation[sdk=iphoneos*]" = YES;
				"INFOPLIST_KEY_UILaunchScreen_Generation[sdk=iphonesimulator*]" = YES;
				"INFOPLIST_KEY_UIStatusBarStyle[sdk=iphoneos*]" = UIStatusBarStyleDefault;
				"INFOPLIST_KEY_UIStatusBarStyle[sdk=iphonesimulator*]" = UIStatusBarStyleDefault;
				INFOPLIST_KEY_UISupportedInterfaceOrientations_iPad = "UIInterfaceOrientationPortrait UIInterfaceOrientationPortraitUpsideDown UIInterfaceOrientationLandscapeLeft UIInterfaceOrientationLandscapeRight";
				INFOPLIST_KEY_UISupportedInterfaceOrientations_iPhone = "UIInterfaceOrientationPortrait UIInterfaceOrientationLandscapeLeft UIInterfaceOrientationLandscapeRight";
				IPHONEOS_DEPLOYMENT_TARGET = 18.5;
				LD_RUNPATH_SEARCH_PATHS = "@executable_path/Frameworks";
				"LD_RUNPATH_SEARCH_PATHS[sdk=macosx*]" = "@executable_path/../Frameworks";
				LOCALIZATION_PREFERS_STRING_CATALOGS = YES;
				MACOSX_DEPLOYMENT_TARGET = 14.0;
				MARKETING_VERSION = 1.0;
				MTL_ENABLE_DEBUG_INFO = NO;
				MTL_FAST_MATH = YES;
				PRODUCT_BUNDLE_IDENTIFIER = com.electricwoods.photolala;
				PRODUCT_NAME = "$(TARGET_NAME)";
				REGISTER_APP_GROUPS = YES;
				SDKROOT = auto;
				SUPPORTED_PLATFORMS = "iphoneos iphonesimulator macosx";
				SUPPORTS_MACCATALYST = NO;
				SWIFT_COMPILATION_MODE = wholemodule;
				SWIFT_EMIT_LOC_STRINGS = YES;
				SWIFT_VERSION = 5.0;
				TARGETED_DEVICE_FAMILY = "1,2";
				XROS_DEPLOYMENT_TARGET = 2.5;
			};
			name = Release;
		};
		CC72EFF72DF6C68F00E1C25A /* Debug */ = {
			isa = XCBuildConfiguration;
			buildSettings = {
				ALWAYS_SEARCH_USER_PATHS = NO;
				ASSETCATALOG_COMPILER_GENERATE_SWIFT_ASSET_SYMBOL_EXTENSIONS = YES;
				BUNDLE_LOADER = "$(TEST_HOST)";
				CLANG_ANALYZER_NONNULL = YES;
				CLANG_ANALYZER_NUMBER_OBJECT_CONVERSION = YES_AGGRESSIVE;
				CLANG_CXX_LANGUAGE_STANDARD = "gnu++20";
				CLANG_ENABLE_MODULES = YES;
				CLANG_ENABLE_OBJC_ARC = YES;
				CLANG_ENABLE_OBJC_WEAK = YES;
				CLANG_WARN_BLOCK_CAPTURE_AUTORELEASING = YES;
				CLANG_WARN_BOOL_CONVERSION = YES;
				CLANG_WARN_COMMA = YES;
				CLANG_WARN_CONSTANT_CONVERSION = YES;
				CLANG_WARN_DEPRECATED_OBJC_IMPLEMENTATIONS = YES;
				CLANG_WARN_DIRECT_OBJC_ISA_USAGE = YES_ERROR;
				CLANG_WARN_DOCUMENTATION_COMMENTS = YES;
				CLANG_WARN_EMPTY_BODY = YES;
				CLANG_WARN_ENUM_CONVERSION = YES;
				CLANG_WARN_INFINITE_RECURSION = YES;
				CLANG_WARN_INT_CONVERSION = YES;
				CLANG_WARN_NON_LITERAL_NULL_CONVERSION = YES;
				CLANG_WARN_OBJC_IMPLICIT_RETAIN_SELF = YES;
				CLANG_WARN_OBJC_LITERAL_CONVERSION = YES;
				CLANG_WARN_OBJC_ROOT_CLASS = YES_ERROR;
				CLANG_WARN_QUOTED_INCLUDE_IN_FRAMEWORK_HEADER = YES;
				CLANG_WARN_RANGE_LOOP_ANALYSIS = YES;
				CLANG_WARN_STRICT_PROTOTYPES = YES;
				CLANG_WARN_SUSPICIOUS_MOVE = YES;
				CLANG_WARN_UNGUARDED_AVAILABILITY = YES_AGGRESSIVE;
				CLANG_WARN_UNREACHABLE_CODE = YES;
				CLANG_WARN__DUPLICATE_METHOD_MATCH = YES;
				CODE_SIGN_STYLE = Automatic;
				COPY_PHASE_STRIP = NO;
				CURRENT_PROJECT_VERSION = 1;
				DEBUG_INFORMATION_FORMAT = dwarf;
				DEVELOPMENT_TEAM = 2P97EM4L4N;
				ENABLE_STRICT_OBJC_MSGSEND = YES;
				ENABLE_TESTABILITY = YES;
				ENABLE_USER_SCRIPT_SANDBOXING = YES;
				GCC_C_LANGUAGE_STANDARD = gnu17;
				GCC_DYNAMIC_NO_PIC = NO;
				GCC_NO_COMMON_BLOCKS = YES;
				GCC_OPTIMIZATION_LEVEL = 0;
				GCC_PREPROCESSOR_DEFINITIONS = (
					"DEBUG=1",
					"$(inherited)",
				);
				GCC_WARN_64_TO_32_BIT_CONVERSION = YES;
				GCC_WARN_ABOUT_RETURN_TYPE = YES_ERROR;
				GCC_WARN_UNDECLARED_SELECTOR = YES;
				GCC_WARN_UNINITIALIZED_AUTOS = YES_AGGRESSIVE;
				GCC_WARN_UNUSED_FUNCTION = YES;
				GCC_WARN_UNUSED_VARIABLE = YES;
				GENERATE_INFOPLIST_FILE = YES;
				IPHONEOS_DEPLOYMENT_TARGET = 18.5;
				LOCALIZATION_PREFERS_STRING_CATALOGS = YES;
				MACOSX_DEPLOYMENT_TARGET = 15.5;
				MARKETING_VERSION = 1.0;
				MTL_ENABLE_DEBUG_INFO = INCLUDE_SOURCE;
				MTL_FAST_MATH = YES;
				ONLY_ACTIVE_ARCH = YES;
				PRODUCT_BUNDLE_IDENTIFIER = com.electricwoods.photolalaTests;
				PRODUCT_NAME = "$(TARGET_NAME)";
				SDKROOT = auto;
				SUPPORTED_PLATFORMS = "iphoneos iphonesimulator macosx xros xrsimulator";
				SWIFT_ACTIVE_COMPILATION_CONDITIONS = "DEBUG $(inherited)";
				SWIFT_EMIT_LOC_STRINGS = NO;
				SWIFT_OPTIMIZATION_LEVEL = "-Onone";
				SWIFT_VERSION = 5.0;
				TARGETED_DEVICE_FAMILY = "1,2,7";
				TEST_HOST = "$(BUILT_PRODUCTS_DIR)/photolala.app/$(BUNDLE_EXECUTABLE_FOLDER_PATH)/photolala";
				XROS_DEPLOYMENT_TARGET = 2.5;
			};
			name = Debug;
		};
		CC72EFF82DF6C68F00E1C25A /* Release */ = {
			isa = XCBuildConfiguration;
			buildSettings = {
				ALWAYS_SEARCH_USER_PATHS = NO;
				ASSETCATALOG_COMPILER_GENERATE_SWIFT_ASSET_SYMBOL_EXTENSIONS = YES;
				BUNDLE_LOADER = "$(TEST_HOST)";
				CLANG_ANALYZER_NONNULL = YES;
				CLANG_ANALYZER_NUMBER_OBJECT_CONVERSION = YES_AGGRESSIVE;
				CLANG_CXX_LANGUAGE_STANDARD = "gnu++20";
				CLANG_ENABLE_MODULES = YES;
				CLANG_ENABLE_OBJC_ARC = YES;
				CLANG_ENABLE_OBJC_WEAK = YES;
				CLANG_WARN_BLOCK_CAPTURE_AUTORELEASING = YES;
				CLANG_WARN_BOOL_CONVERSION = YES;
				CLANG_WARN_COMMA = YES;
				CLANG_WARN_CONSTANT_CONVERSION = YES;
				CLANG_WARN_DEPRECATED_OBJC_IMPLEMENTATIONS = YES;
				CLANG_WARN_DIRECT_OBJC_ISA_USAGE = YES_ERROR;
				CLANG_WARN_DOCUMENTATION_COMMENTS = YES;
				CLANG_WARN_EMPTY_BODY = YES;
				CLANG_WARN_ENUM_CONVERSION = YES;
				CLANG_WARN_INFINITE_RECURSION = YES;
				CLANG_WARN_INT_CONVERSION = YES;
				CLANG_WARN_NON_LITERAL_NULL_CONVERSION = YES;
				CLANG_WARN_OBJC_IMPLICIT_RETAIN_SELF = YES;
				CLANG_WARN_OBJC_LITERAL_CONVERSION = YES;
				CLANG_WARN_OBJC_ROOT_CLASS = YES_ERROR;
				CLANG_WARN_QUOTED_INCLUDE_IN_FRAMEWORK_HEADER = YES;
				CLANG_WARN_RANGE_LOOP_ANALYSIS = YES;
				CLANG_WARN_STRICT_PROTOTYPES = YES;
				CLANG_WARN_SUSPICIOUS_MOVE = YES;
				CLANG_WARN_UNGUARDED_AVAILABILITY = YES_AGGRESSIVE;
				CLANG_WARN_UNREACHABLE_CODE = YES;
				CLANG_WARN__DUPLICATE_METHOD_MATCH = YES;
				CODE_SIGN_STYLE = Automatic;
				COPY_PHASE_STRIP = NO;
				CURRENT_PROJECT_VERSION = 1;
				DEBUG_INFORMATION_FORMAT = "dwarf-with-dsym";
				DEVELOPMENT_TEAM = 2P97EM4L4N;
				ENABLE_NS_ASSERTIONS = NO;
				ENABLE_STRICT_OBJC_MSGSEND = YES;
				ENABLE_USER_SCRIPT_SANDBOXING = YES;
				GCC_C_LANGUAGE_STANDARD = gnu17;
				GCC_NO_COMMON_BLOCKS = YES;
				GCC_WARN_64_TO_32_BIT_CONVERSION = YES;
				GCC_WARN_ABOUT_RETURN_TYPE = YES_ERROR;
				GCC_WARN_UNDECLARED_SELECTOR = YES;
				GCC_WARN_UNINITIALIZED_AUTOS = YES_AGGRESSIVE;
				GCC_WARN_UNUSED_FUNCTION = YES;
				GCC_WARN_UNUSED_VARIABLE = YES;
				GENERATE_INFOPLIST_FILE = YES;
				IPHONEOS_DEPLOYMENT_TARGET = 18.5;
				LOCALIZATION_PREFERS_STRING_CATALOGS = YES;
				MACOSX_DEPLOYMENT_TARGET = 15.5;
				MARKETING_VERSION = 1.0;
				MTL_ENABLE_DEBUG_INFO = NO;
				MTL_FAST_MATH = YES;
				PRODUCT_BUNDLE_IDENTIFIER = com.electricwoods.photolalaTests;
				PRODUCT_NAME = "$(TARGET_NAME)";
				SDKROOT = auto;
				SUPPORTED_PLATFORMS = "iphoneos iphonesimulator macosx xros xrsimulator";
				SWIFT_COMPILATION_MODE = wholemodule;
				SWIFT_EMIT_LOC_STRINGS = NO;
				SWIFT_VERSION = 5.0;
				TARGETED_DEVICE_FAMILY = "1,2,7";
				TEST_HOST = "$(BUILT_PRODUCTS_DIR)/photolala.app/$(BUNDLE_EXECUTABLE_FOLDER_PATH)/photolala";
				XROS_DEPLOYMENT_TARGET = 2.5;
			};
			name = Release;
		};
		CC72EFFA2DF6C68F00E1C25A /* Debug */ = {
			isa = XCBuildConfiguration;
			buildSettings = {
				ALWAYS_SEARCH_USER_PATHS = NO;
				ASSETCATALOG_COMPILER_GENERATE_SWIFT_ASSET_SYMBOL_EXTENSIONS = YES;
				CLANG_ANALYZER_NONNULL = YES;
				CLANG_ANALYZER_NUMBER_OBJECT_CONVERSION = YES_AGGRESSIVE;
				CLANG_CXX_LANGUAGE_STANDARD = "gnu++20";
				CLANG_ENABLE_MODULES = YES;
				CLANG_ENABLE_OBJC_ARC = YES;
				CLANG_ENABLE_OBJC_WEAK = YES;
				CLANG_WARN_BLOCK_CAPTURE_AUTORELEASING = YES;
				CLANG_WARN_BOOL_CONVERSION = YES;
				CLANG_WARN_COMMA = YES;
				CLANG_WARN_CONSTANT_CONVERSION = YES;
				CLANG_WARN_DEPRECATED_OBJC_IMPLEMENTATIONS = YES;
				CLANG_WARN_DIRECT_OBJC_ISA_USAGE = YES_ERROR;
				CLANG_WARN_DOCUMENTATION_COMMENTS = YES;
				CLANG_WARN_EMPTY_BODY = YES;
				CLANG_WARN_ENUM_CONVERSION = YES;
				CLANG_WARN_INFINITE_RECURSION = YES;
				CLANG_WARN_INT_CONVERSION = YES;
				CLANG_WARN_NON_LITERAL_NULL_CONVERSION = YES;
				CLANG_WARN_OBJC_IMPLICIT_RETAIN_SELF = YES;
				CLANG_WARN_OBJC_LITERAL_CONVERSION = YES;
				CLANG_WARN_OBJC_ROOT_CLASS = YES_ERROR;
				CLANG_WARN_QUOTED_INCLUDE_IN_FRAMEWORK_HEADER = YES;
				CLANG_WARN_RANGE_LOOP_ANALYSIS = YES;
				CLANG_WARN_STRICT_PROTOTYPES = YES;
				CLANG_WARN_SUSPICIOUS_MOVE = YES;
				CLANG_WARN_UNGUARDED_AVAILABILITY = YES_AGGRESSIVE;
				CLANG_WARN_UNREACHABLE_CODE = YES;
				CLANG_WARN__DUPLICATE_METHOD_MATCH = YES;
				CODE_SIGN_STYLE = Automatic;
				COPY_PHASE_STRIP = NO;
				CURRENT_PROJECT_VERSION = 1;
				DEBUG_INFORMATION_FORMAT = dwarf;
				DEVELOPMENT_TEAM = 2P97EM4L4N;
				ENABLE_STRICT_OBJC_MSGSEND = YES;
				ENABLE_TESTABILITY = YES;
				ENABLE_USER_SCRIPT_SANDBOXING = YES;
				GCC_C_LANGUAGE_STANDARD = gnu17;
				GCC_DYNAMIC_NO_PIC = NO;
				GCC_NO_COMMON_BLOCKS = YES;
				GCC_OPTIMIZATION_LEVEL = 0;
				GCC_PREPROCESSOR_DEFINITIONS = (
					"DEBUG=1",
					"$(inherited)",
				);
				GCC_WARN_64_TO_32_BIT_CONVERSION = YES;
				GCC_WARN_ABOUT_RETURN_TYPE = YES_ERROR;
				GCC_WARN_UNDECLARED_SELECTOR = YES;
				GCC_WARN_UNINITIALIZED_AUTOS = YES_AGGRESSIVE;
				GCC_WARN_UNUSED_FUNCTION = YES;
				GCC_WARN_UNUSED_VARIABLE = YES;
				GENERATE_INFOPLIST_FILE = YES;
				IPHONEOS_DEPLOYMENT_TARGET = 18.5;
				LOCALIZATION_PREFERS_STRING_CATALOGS = YES;
				MACOSX_DEPLOYMENT_TARGET = 15.5;
				MARKETING_VERSION = 1.0;
				MTL_ENABLE_DEBUG_INFO = INCLUDE_SOURCE;
				MTL_FAST_MATH = YES;
				ONLY_ACTIVE_ARCH = YES;
				PRODUCT_BUNDLE_IDENTIFIER = com.electricwoods.photolalaUITests;
				PRODUCT_NAME = "$(TARGET_NAME)";
				SDKROOT = auto;
				SUPPORTED_PLATFORMS = "iphoneos iphonesimulator macosx xros xrsimulator";
				SWIFT_ACTIVE_COMPILATION_CONDITIONS = "DEBUG $(inherited)";
				SWIFT_EMIT_LOC_STRINGS = NO;
				SWIFT_OPTIMIZATION_LEVEL = "-Onone";
				SWIFT_VERSION = 5.0;
				TARGETED_DEVICE_FAMILY = "1,2,7";
				TEST_TARGET_NAME = photolala;
				XROS_DEPLOYMENT_TARGET = 2.5;
			};
			name = Debug;
		};
		CC72EFFB2DF6C68F00E1C25A /* Release */ = {
			isa = XCBuildConfiguration;
			buildSettings = {
				ALWAYS_SEARCH_USER_PATHS = NO;
				ASSETCATALOG_COMPILER_GENERATE_SWIFT_ASSET_SYMBOL_EXTENSIONS = YES;
				CLANG_ANALYZER_NONNULL = YES;
				CLANG_ANALYZER_NUMBER_OBJECT_CONVERSION = YES_AGGRESSIVE;
				CLANG_CXX_LANGUAGE_STANDARD = "gnu++20";
				CLANG_ENABLE_MODULES = YES;
				CLANG_ENABLE_OBJC_ARC = YES;
				CLANG_ENABLE_OBJC_WEAK = YES;
				CLANG_WARN_BLOCK_CAPTURE_AUTORELEASING = YES;
				CLANG_WARN_BOOL_CONVERSION = YES;
				CLANG_WARN_COMMA = YES;
				CLANG_WARN_CONSTANT_CONVERSION = YES;
				CLANG_WARN_DEPRECATED_OBJC_IMPLEMENTATIONS = YES;
				CLANG_WARN_DIRECT_OBJC_ISA_USAGE = YES_ERROR;
				CLANG_WARN_DOCUMENTATION_COMMENTS = YES;
				CLANG_WARN_EMPTY_BODY = YES;
				CLANG_WARN_ENUM_CONVERSION = YES;
				CLANG_WARN_INFINITE_RECURSION = YES;
				CLANG_WARN_INT_CONVERSION = YES;
				CLANG_WARN_NON_LITERAL_NULL_CONVERSION = YES;
				CLANG_WARN_OBJC_IMPLICIT_RETAIN_SELF = YES;
				CLANG_WARN_OBJC_LITERAL_CONVERSION = YES;
				CLANG_WARN_OBJC_ROOT_CLASS = YES_ERROR;
				CLANG_WARN_QUOTED_INCLUDE_IN_FRAMEWORK_HEADER = YES;
				CLANG_WARN_RANGE_LOOP_ANALYSIS = YES;
				CLANG_WARN_STRICT_PROTOTYPES = YES;
				CLANG_WARN_SUSPICIOUS_MOVE = YES;
				CLANG_WARN_UNGUARDED_AVAILABILITY = YES_AGGRESSIVE;
				CLANG_WARN_UNREACHABLE_CODE = YES;
				CLANG_WARN__DUPLICATE_METHOD_MATCH = YES;
				CODE_SIGN_STYLE = Automatic;
				COPY_PHASE_STRIP = NO;
				CURRENT_PROJECT_VERSION = 1;
				DEBUG_INFORMATION_FORMAT = "dwarf-with-dsym";
				DEVELOPMENT_TEAM = 2P97EM4L4N;
				ENABLE_NS_ASSERTIONS = NO;
				ENABLE_STRICT_OBJC_MSGSEND = YES;
				ENABLE_USER_SCRIPT_SANDBOXING = YES;
				GCC_C_LANGUAGE_STANDARD = gnu17;
				GCC_NO_COMMON_BLOCKS = YES;
				GCC_WARN_64_TO_32_BIT_CONVERSION = YES;
				GCC_WARN_ABOUT_RETURN_TYPE = YES_ERROR;
				GCC_WARN_UNDECLARED_SELECTOR = YES;
				GCC_WARN_UNINITIALIZED_AUTOS = YES_AGGRESSIVE;
				GCC_WARN_UNUSED_FUNCTION = YES;
				GCC_WARN_UNUSED_VARIABLE = YES;
				GENERATE_INFOPLIST_FILE = YES;
				IPHONEOS_DEPLOYMENT_TARGET = 18.5;
				LOCALIZATION_PREFERS_STRING_CATALOGS = YES;
				MACOSX_DEPLOYMENT_TARGET = 15.5;
				MARKETING_VERSION = 1.0;
				MTL_ENABLE_DEBUG_INFO = NO;
				MTL_FAST_MATH = YES;
				PRODUCT_BUNDLE_IDENTIFIER = com.electricwoods.photolalaUITests;
				PRODUCT_NAME = "$(TARGET_NAME)";
				SDKROOT = auto;
				SUPPORTED_PLATFORMS = "iphoneos iphonesimulator macosx xros xrsimulator";
				SWIFT_COMPILATION_MODE = wholemodule;
				SWIFT_EMIT_LOC_STRINGS = NO;
				SWIFT_VERSION = 5.0;
				TARGETED_DEVICE_FAMILY = "1,2,7";
				TEST_TARGET_NAME = photolala;
				XROS_DEPLOYMENT_TARGET = 2.5;
			};
			name = Release;
		};
/* End XCBuildConfiguration section */

/* Begin XCConfigurationList section */
		CC72EFCA2DF6C4D600E1C25A /* Build configuration list for PBXProject "Photolala" */ = {
			isa = XCConfigurationList;
			buildConfigurations = (
				CC72EFCB2DF6C4D600E1C25A /* Debug */,
				CC72EFCC2DF6C4D600E1C25A /* Release */,
			);
			defaultConfigurationIsVisible = 0;
			defaultConfigurationName = Release;
		};
		CC72EFF32DF6C68F00E1C25A /* Build configuration list for PBXNativeTarget "photolala" */ = {
			isa = XCConfigurationList;
			buildConfigurations = (
				CC72EFF42DF6C68F00E1C25A /* Debug */,
				CC72EFF52DF6C68F00E1C25A /* Release */,
			);
			defaultConfigurationIsVisible = 0;
			defaultConfigurationName = Release;
		};
		CC72EFF62DF6C68F00E1C25A /* Build configuration list for PBXNativeTarget "photolalaTests" */ = {
			isa = XCConfigurationList;
			buildConfigurations = (
				CC72EFF72DF6C68F00E1C25A /* Debug */,
				CC72EFF82DF6C68F00E1C25A /* Release */,
			);
			defaultConfigurationIsVisible = 0;
			defaultConfigurationName = Release;
		};
		CC72EFF92DF6C68F00E1C25A /* Build configuration list for PBXNativeTarget "photolalaUITests" */ = {
			isa = XCConfigurationList;
			buildConfigurations = (
				CC72EFFA2DF6C68F00E1C25A /* Debug */,
				CC72EFFB2DF6C68F00E1C25A /* Release */,
			);
			defaultConfigurationIsVisible = 0;
			defaultConfigurationName = Release;
		};
/* End XCConfigurationList section */
	};
	rootObject = CC72EFC72DF6C4D600E1C25A /* Project object */;
}<|MERGE_RESOLUTION|>--- conflicted
+++ resolved
@@ -83,10 +83,7 @@
 		CC72EFC62DF6C4D600E1C25A = {
 			isa = PBXGroup;
 			children = (
-<<<<<<< HEAD
-=======
 				CC4542872DFEEDAB005EB0D6 /* Artworks */,
->>>>>>> cf0411f2
 				CC72EFD32DF6C68D00E1C25A /* photolala */,
 				CC72EFE42DF6C68F00E1C25A /* photolalaTests */,
 				CC72EFEE2DF6C68F00E1C25A /* photolalaUITests */,
